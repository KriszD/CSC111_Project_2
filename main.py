"""Running the program"""
from typing import Any

from graph_entities import Graph
import graph_create


###################
# Bacon Number
###################

def bacon_path(graph: Graph, actor1: str, actor2: str) -> tuple[list, list]:
    """Given the name of two actors, find the path between them, return two lists, one with movies and one without"""
    actors = graph.get_all_vertices('actor')
    if actor1 not in actors or actor2 not in actors:
        print("At least one of those actors is not in this graph.")
        raise ValueError
    path = graph.shortest_path_bfs(actor1, actor2)
    path_with_movies = []

    for i in range(len(path) - 1):
        path_with_movies.append(path[i])  # add actor
        movies = graph.get_common_movies(path[i], path[i + 1])  # get intersecting movies
        path_with_movies.append(movies)  # add movie(s)

    path_with_movies.append(path[-1])  # add back the final actor

    return path, path_with_movies


def print_bacon_path(graph: Graph, actor1: str, actor2: str) -> None:
    """Cleanly print out the bacon path between two actors."""
    _, path = bacon_path(graph, actor1, actor2)

    formatted_path = []

    for item in path:
        if isinstance(item, set):
            formatted_path.append(f"[{', '.join(item)}]")
        else:
            formatted_path.append(item)

    print(" -->> ".join(formatted_path))


def bacon_number(graph: Graph, actor1: str, actor2: str) -> int:
    """Given the name of two actors, calculate their bacon number (the shortest path between them)

    >>> g = Graph()
    >>> g.add_vertex('Kevin Bacon', 'actor')
    >>> g.add_vertex('John Cena', 'actor')
    >>> g.add_vertex('Dwayne Johnson', 'actor')
    >>> g.add_edge('Kevin Bacon', 'John Cena')
    >>> g.add_edge('John Cena', 'Dwayne Johnson')
    >>> bacon_number(g, 'Kevin Bacon', 'Kevin Bacon')
    0
    >>> bacon_number(g, 'Kevin Bacon', 'Dwayne Johnson')
    2
    """
    path, _ = bacon_path(graph, actor1, actor2)
    return len(path) - 1


def average_bacon_number(graph: Graph, actor: str) -> float:
    """Given an actor's name, find their average Bacon number with all other actors in the graph."""
    distances = graph.shortest_distance_bfs(actor)

    total_distance = sum(dist for dist in distances.values() if dist != float("inf"))
    total_reachable = sum(1 for dist in distances.values() if dist != float("inf"))

    return total_distance / total_reachable if total_reachable > 0 else float("inf")


def compute_average_bacon_numbers(graph: Graph) -> dict:
    """Compute the average Bacon number for every actor in the graph."""
    actors = graph.get_all_vertices('actor')
    averages = {}

    for actor in actors:
        averages[actor] = average_bacon_number(graph, actor)

    return averages


def ranking(data: dict[str, float], limit: int) -> None:
    """Print out the ranking of <limit> actors based on their average bacon numbers."""
    i = 0
    for actor, avg in data.items():
        if i == limit:
            return
        if avg > 1:
            print(i + 1, ":", actor, "with average bacon number:", avg)
            i += 1


###################
# Movie Similarity
###################

def get_similarity_score(item1: Any, item2: Any) -> float:
    """Return the similarity score between the two movies."""
    if item1.cast_members == 0 or item2.cast_members == 0:
        return 0
    else:
        sim_intersection = item1.cast_members.intersection(item2.cast_members)
        sim_union = item1.cast_members.union(item2.cast_members)
        return len(sim_intersection) / len(sim_union)


def recommend_movies(movies: dict, input_movie: Any, limit: int) -> list[Any]:
    """Get movie recommendations given an input movie."""
    recommendations = {}
    for movie in movies:
        if movie != input_movie:
            sim_score = get_similarity_score(input_movie, movie)
            if sim_score > 0:
                recommendations[movie] = sim_score

    sorted_recommendations = sorted(recommendations, key=recommendations.get, reverse=True)
    return sorted_recommendations[:limit]


def sort_by_closeness(unsorted_dict: dict, value: float, threshold: float) -> list[Any]:
    """Sorting a dictionary into a list based on absolute difference."""
    filtered_items = {k: v for k, v in unsorted_dict.items() if abs(v - value) <= threshold}
    sorted_keys = sorted(filtered_items, key=lambda k: abs(filtered_items[k] - value))

    return sorted_keys


def recommend_movies_filter(movies: dict, input_movie: str, limit: int, movie_filter: str, range_of_filter: float) -> list[str]:
    """Return a list of up to <limit> recommended movies based on similarity to the given movie where the movies
    have gone through a filter that filters movies based on some criteria.

    Preconditions:
        - movie in self._vertices
        - self._vertices[movie].kind == 'movie'
        - limit >= 1
        - filter in {'rating', 'release date'}
    """
    if input_movie not in movies or movies[input_movie].kind != 'movie':
        raise ValueError

    if movie_filter not in {'rating', 'release date'}:
        raise ValueError

    recommendations = recommend_movies(movies, input_movie, limit)
    movie_info_index = 2 if movie_filter == 'rating' else 0
    movie_value = movies[input_movie].movie_info[movie_info_index]

    new_recommendations = {
        recommendation: movies[recommendation].movie_info[movie_info_index]
        for recommendation in recommendations
    }

    sorted_recommendations = sort_by_closeness(new_recommendations, movie_value, range_of_filter)

    return sorted_recommendations[:limit]


def get_similarity_score_dict(movies: dict, movie1: str, movie2: str) -> float:
    """Returns the similarity score between two movies in a dict"""

    if movies[movie1][0] == set() or movies[movie2][0] == set():
        return 0

    sim_intersection = movies[movie1][0].intersection(movies[movie2][0])
    sim_union = movies[movie1][0].union(movies[movie2][0])
    return len(sim_intersection) / len(sim_union)


def get_recommendations_filtered(movies: dict, input_movie: Any, limit: int, key: str = '',
                                 upper: int = 0, lower: int = 0) -> list[Any]:
    """Get movie recommendations given an input movie.

    Preconditions:
    - key in {'rating', 'release date'} or key == ''
    """
    recommendations = {}

    if key == '':
        for movie in movies:
            if movie != input_movie:
                sim_score = get_similarity_score_dict(movies, input_movie, movie)
                if sim_score > 0:
                    recommendations[movie] = sim_score

    if key in {'rating', 'release date'}:
        for movie in movies:
            if movie != input_movie and similarity_filter(movies, movie, key, upper, lower):
                sim_score = get_similarity_score_dict(input_movie, movie)
                if sim_score > 0:
                    recommendations[movie] = sim_score

    sorted_recommendations = sorted(recommendations, key=recommendations.get, reverse=True)
    return sorted_recommendations[:limit]


def similarity_filter(movies: dict, input_movie: str, key: str, upper: int, lower: int) -> bool:
    """Returns whether the given movie's info is within the given bound

    Preconditions:
    - key in {'rating', 'release date'}
    """

    if key == 'rating':
        return lower <= movies[input_movie][1][2] <= upper
    elif key == 'release date':
        return lower <= movies[input_movie][1][0] <= upper
    else:
        raise KeyError


if __name__ == '__main__':
    actor_graph, movie_dict = graph_create.initialize_graphs('Datasets/full_dataset.csv')
<<<<<<< HEAD
    avg_bacon_nums = graph_create.create_dict_from_csv('Datasets/average_bacon_numbers.csv')
    running = True
    menu = ['(1) Bacon Number Ranking', '(2) Average Bacon Number of an actor',
            '(3) Bacon Number/Path between two actors', '(4) Exit']
    while running:
        print('Your options are: ', menu)
        choice = int(input("What is your choice?"))
        if choice not in [1, 2, 3, 4]:
            print("Invalid Choice, try Again.")
        if choice == 1:
            limit = int(input("How many actors? "))
            ranking(avg_bacon_nums, limit)
        if choice == 2:
            actor = str(input("Actor Name: "))
            print(actor, "'s Average Bacon Number is:", average_bacon_number(actor_graph, actor))
        if choice == 3:
            actor1 = str(input("Actor 1 Name: "))
            actor2 = str(input("Actor 2 Name: "))
            print("The Bacon Number between", actor1, "and", actor2, "is:", bacon_number(actor_graph, actor1, actor2))
            print("A path between them is: ")
            print_bacon_path(actor_graph, actor1, actor2)
        if choice == 4:
            print("Bye!")
            running = False
=======
    average_bacon_numbers = graph_create.create_dict_from_csv('Datasets/average_bacon_numbers.csv')
    f = get_recommendations_filtered(movie_dict, 'Separate Tables', 10)
    # running = True
    # menu = ['(1) Bacon Number Ranking', '(2) Average Bacon Number of an actor',
    #         '(3) Bacon Number/Path between two actors', '(4) Exit']
    # while running:
    #     print('Your options are: ', menu)
    #     choice = int(input("What is your choice?"))
    #     if choice not in [1, 2, 3, 4]:
    #         print("Invalid Choice, try Again.")
    #     if choice == 1:
    #         limit = int(input("How many actors? "))
    #         ranking(average_bacon_numbers, limit)
    #     if choice == 2:
    #         actor = str(input("Actor Name: "))
    #         print(actor, "'s Average Bacon Number is:", average_bacon_number(actor_graph, actor))
    #     if choice == 3:
    #         actor1 = str(input("Actor 1 Name: "))
    #         actor2 = str(input("Actor 2 Name: "))
    #         print("The Bacon Number between", actor1, "and", actor2, "is:", bacon_number(actor_graph, actor1, actor2))
    #         print("A path between them is: ")
    #         print_bacon_path(actor_graph, actor1, actor2)
    #     if choice == 4:
    #         print("Bye!")
    #         running = False
>>>>>>> aaade131
<|MERGE_RESOLUTION|>--- conflicted
+++ resolved
@@ -213,32 +213,6 @@
 
 if __name__ == '__main__':
     actor_graph, movie_dict = graph_create.initialize_graphs('Datasets/full_dataset.csv')
-<<<<<<< HEAD
-    avg_bacon_nums = graph_create.create_dict_from_csv('Datasets/average_bacon_numbers.csv')
-    running = True
-    menu = ['(1) Bacon Number Ranking', '(2) Average Bacon Number of an actor',
-            '(3) Bacon Number/Path between two actors', '(4) Exit']
-    while running:
-        print('Your options are: ', menu)
-        choice = int(input("What is your choice?"))
-        if choice not in [1, 2, 3, 4]:
-            print("Invalid Choice, try Again.")
-        if choice == 1:
-            limit = int(input("How many actors? "))
-            ranking(avg_bacon_nums, limit)
-        if choice == 2:
-            actor = str(input("Actor Name: "))
-            print(actor, "'s Average Bacon Number is:", average_bacon_number(actor_graph, actor))
-        if choice == 3:
-            actor1 = str(input("Actor 1 Name: "))
-            actor2 = str(input("Actor 2 Name: "))
-            print("The Bacon Number between", actor1, "and", actor2, "is:", bacon_number(actor_graph, actor1, actor2))
-            print("A path between them is: ")
-            print_bacon_path(actor_graph, actor1, actor2)
-        if choice == 4:
-            print("Bye!")
-            running = False
-=======
     average_bacon_numbers = graph_create.create_dict_from_csv('Datasets/average_bacon_numbers.csv')
     f = get_recommendations_filtered(movie_dict, 'Separate Tables', 10)
     # running = True
@@ -263,5 +237,4 @@
     #         print_bacon_path(actor_graph, actor1, actor2)
     #     if choice == 4:
     #         print("Bye!")
-    #         running = False
->>>>>>> aaade131
+    #         running = False