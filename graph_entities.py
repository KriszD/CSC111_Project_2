--- conflicted
+++ resolved
@@ -3,6 +3,7 @@
 
 from collections import deque
 from typing import Any, Optional
+from heapq import heapify, heappop, heappush
 
 
 class _Vertex:
@@ -392,14 +393,11 @@
             current_actor = queue.popleft()
 
             for neighbour in self._vertices[current_actor].neighbours:
-                if neighbour.item != starting_item and neighbour.item not in visited:
+                if neighbour.item not in visited:
                     visited.add(neighbour.item)
                     distances[neighbour.item] = distances[current_actor] + 1
                     queue.append(neighbour.item)
 
-<<<<<<< HEAD
-        return distances
-=======
         return distances
 
     def average_bacon_number(self, actor: str) -> float:
@@ -448,5 +446,4 @@
                 raise KeyError
 
         else:
-            raise ValueError
->>>>>>> a992785f
+            raise ValueError